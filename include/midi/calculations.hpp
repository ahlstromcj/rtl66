--- conflicted
+++ resolved
@@ -28,11 +28,7 @@
  * \library       rtl66 application
  * \author        Chris Ahlstrom
  * \date          2015-11-07
-<<<<<<< HEAD
  * \updates       2025-06-20
-=======
- * \updates       2025-05-01
->>>>>>> d6f8254c
  * \license       GNU GPLv2 or above
  *
  *  These items were moved from the globals.h module so that only the modules
